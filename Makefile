# To build:
#   make <target>
# Use the 'lib' target first to build the library, then either the Lua
# or Python targets are 'S4lua' and 'python_ext', respectively.

# Set these to the flags needed to link against BLAS and Lapack.
#  If left blank, then performance may be very poor.
#  On Mac OS,
#   BLAS_LIB = -framework vecLib
#   LAPACK_LIB = -framework vecLib
#  On Fedora: dnf install openblas-devel
#  On Debian and Fedora, with reference BLAS and Lapack (slow)
#   BLAS_LIB = -lblas
#   LAPACK_LIB = -llapack
#  NOTE: on Fedora, need to link blas and lapack properly, where X.X.X is some version numbers
#  Linking Command Example: sudo ln -s /usr/lib64/liblapack.so.X.X.X /usr/lib64/liblapack.so
#  blas Example: sudo ln -s /usr/lib64/libopeblas64.so.X.X.X /usr/lib64/libblas.so
#  Can also use -L to link to the explicit libary path 
BLAS_LIB = -lblas
LAPACK_LIB = -llapack

# Specify the flags for Lua headers and libraries (only needed for Lua frontend)
# Recommended: build lua in the current directory, and link against this local version
# LUA_INC = -I./lua-5.2.4/install/include
# LUA_LIB = -L./lua-5.2.4/install/lib -llua -ldl -lm
LUA_INC = -I./lua-5.2.4/install/include
LUA_LIB = -L./lua-5.2.4/install/lib -llua -ldl -lm

# OPTIONAL
# Typically if installed,
#  FFTW3_INC can be left empty
#  FFTW3_LIB = -lfftw3 
#  or, if Fedora and/or fftw is version 3 but named fftw rather than fftw3
#  FTW3_LIB = -lfftw 
#  May need to link libraries properly as with blas and lapack above
FFTW3_INC =
FFTW3_LIB = -lfftw3

# Typically,
#  PTHREAD_INC = -DHAVE_UNISTD_H
#  PTHREAD_LIB = -lpthread
PTHREAD_INC = -DHAVE_UNISTD_H
PTHREAD_LIB = -lpthread

# OPTIONAL
# If not installed:
# Fedora: dnf install libsuitsparse-devel
# Typically, if installed:
#CHOLMOD_INC = -I/usr/include/suitesparse
#CHOLMOD_LIB = -lcholmod -lamd -lcolamd -lcamd -lccolamd
CHOLMOD_INC = -I/usr/include/suitesparse
CHOLMOD_LIB = -lcholmod -lamd -lcolamd -lcamd -lccolamd

# Specify the MPI library
# For example, on Fedora: dnf  install openmpi-devel
#MPI_INC = -I/usr/include/openmpi-x86_64/openmpi/ompi
#MPI_LIB = -lmpi
# or, explicitly link to the library with -L, example below
#MPI_LIB = -L/usr/lib64/openmpi/lib/libmpi.so
#MPI_INC = -I/usr/include/openmpi-x86_64/openmpi
#MPI_LIB = -L/usr/lib64/openmpi/lib/libmpi.so

# Enable S4_TRACE debugging
<<<<<<< HEAD
S4_DEBUG = 1
=======
# values of 1, 2, 3 enable debugging, with verbosity increasing at 
# value increases. 0 to disable
S4_DEBUG = 0
>>>>>>> fb6c240d

# Specify custom compilers if needed
CXX = g++
CC  = gcc

#CFLAGS += -O3 -fPIC
CFLAGS = -O3 -msse3 -msse2 -msse -fPIC

# options for Sampler module
OPTFLAGS = -O3

OBJDIR = ./build
S4_BINNAME = $(OBJDIR)/S4
S4_LIBNAME = $(OBJDIR)/libS4.a
S4r_LIBNAME = $(OBJDIR)/libS4r.a

##################### DO NOT EDIT BELOW THIS LINE #####################

#### Set the compilation flags

CPPFLAGS = -I. -IS4 -IS4/RNP -IS4/kiss_fft 
 
ifeq ($(S4_DEBUG), 1)
CPPFLAGS += -DENABLE_S4_TRACE 
CPPFLAGS += -ggdb 
endif

ifeq ($(S4_DEBUG), 2)
CPPFLAGS += -DENABLE_S4_TRACE
CPPFLAGS += -DDUMP_MATRICES
CPPFLAGS += -ggdb 
endif

ifeq ($(S4_DEBUG), 3)
CPPFLAGS += -DENABLE_S4_TRACE
CPPFLAGS += -DDUMP_MATRICES
CPPFLAGS += -DDUMP_MATRICES_LARGE
CPPFLAGS += -ggdb 
endif

ifdef BLAS_LIB
CPPFLAGS += -DHAVE_BLAS
endif

<<<<<<< HEAD
ifdef S4_DEBUG
CPPFLAGS += -DENABLE_S4_TRACE
endif
=======
>>>>>>> fb6c240d

ifdef LAPACK_LIB
CPPFLAGS += -DHAVE_LAPACK
endif

ifdef FFTW3_LIB
CPPFLAGS += -DHAVE_FFTW3 $(FFTW3_INC)
endif

ifdef PTHREAD_LIB
CPPFLAGS += -DHAVE_LIBPTHREAD $(PTHREAD_INC)
endif

ifdef CHOLMOD_LIB
CPPFLAGS += -DHAVE_LIBCHOLMOD $(CHOLMOD_INC)
endif

ifdef MPI_LIB
CPPFLAGS += -DHAVE_MPI $(MPI_INC)
endif

LIBS = $(BLAS_LIB) $(LAPACK_LIB) $(FFTW3_LIB) $(PTHREAD_LIB) $(CHOLMOD_LIB) $(MPI_LIB)

#### Compilation targets

all: $(S4_LIBNAME)

objdir:
	mkdir -p $(OBJDIR)
	mkdir -p $(OBJDIR)/S4k
	mkdir -p $(OBJDIR)/S4r
	mkdir -p $(OBJDIR)/modules
	
S4_LIBOBJS = \
	$(OBJDIR)/S4k/S4.o \
	$(OBJDIR)/S4k/rcwa.o \
	$(OBJDIR)/S4k/fmm_common.o \
	$(OBJDIR)/S4k/fmm_FFT.o \
	$(OBJDIR)/S4k/fmm_kottke.o \
	$(OBJDIR)/S4k/fmm_closed.o \
	$(OBJDIR)/S4k/fmm_PolBasisNV.o \
	$(OBJDIR)/S4k/fmm_PolBasisVL.o \
	$(OBJDIR)/S4k/fmm_PolBasisJones.o \
	$(OBJDIR)/S4k/fmm_experimental.o \
	$(OBJDIR)/S4k/fft_iface.o \
	$(OBJDIR)/S4k/pattern.o \
	$(OBJDIR)/S4k/intersection.o \
	$(OBJDIR)/S4k/predicates.o \
	$(OBJDIR)/S4k/numalloc.o \
	$(OBJDIR)/S4k/gsel.o \
	$(OBJDIR)/S4k/sort.o \
	$(OBJDIR)/S4k/kiss_fft.o \
	$(OBJDIR)/S4k/kiss_fftnd.o \
	$(OBJDIR)/S4k/SpectrumSampler.o \
	$(OBJDIR)/S4k/cubature.o \
	$(OBJDIR)/S4k/Interpolator.o \
	$(OBJDIR)/S4k/convert.o

S4r_LIBOBJS = \
	$(OBJDIR)/S4r/Material.o \
	$(OBJDIR)/S4r/LatticeGridRect.o \
	$(OBJDIR)/S4r/LatticeGridArb.o \
	$(OBJDIR)/S4r/POFF2Mesh.o \
	$(OBJDIR)/S4r/PeriodicMesh.o \
	$(OBJDIR)/S4r/Shape.o \
	$(OBJDIR)/S4r/Simulation.o \
	$(OBJDIR)/S4r/Layer.o \
	$(OBJDIR)/S4r/Pseudoinverse.o \
	$(OBJDIR)/S4r/Eigensystems.o \
	$(OBJDIR)/S4r/IRA.o \
	$(OBJDIR)/S4r/intersection.o \
	$(OBJDIR)/S4r/predicates.o \
	$(OBJDIR)/S4r/periodic_off2.o

ifndef LAPACK_LIB
  S4_LIBOBJS += $(OBJDIR)/S4k/Eigensystems.o
endif

$(S4_LIBNAME): objdir $(S4_LIBOBJS)
	$(AR) crvs $@ $(S4_LIBOBJS)
$(S4r_LIBNAME): objdir $(S4r_LIBOBJS)
	$(AR) crvs $@ $(S4r_LIBOBJS)

$(OBJDIR)/S4k/S4.o: S4/S4.cpp
	$(CXX) -c $(CFLAGS) $(CPPFLAGS) $< -o $@
$(OBJDIR)/S4k/rcwa.o: S4/rcwa.cpp
	$(CXX) -c $(CFLAGS) $(CPPFLAGS) $< -o $@
$(OBJDIR)/S4k/fmm_common.o: S4/fmm/fmm_common.cpp
	$(CXX) -c $(CFLAGS) $(CPPFLAGS) $< -o $@
$(OBJDIR)/S4k/fmm_FFT.o: S4/fmm/fmm_FFT.cpp
	$(CXX) -c $(CFLAGS) $(CPPFLAGS) $< -o $@
$(OBJDIR)/S4k/fmm_kottke.o: S4/fmm/fmm_kottke.cpp
	$(CXX) -c $(CFLAGS) $(CPPFLAGS) $< -o $@
$(OBJDIR)/S4k/fmm_closed.o: S4/fmm/fmm_closed.cpp
	$(CXX) -c $(CFLAGS) $(CPPFLAGS) $< -o $@
$(OBJDIR)/S4k/fmm_PolBasisNV.o: S4/fmm/fmm_PolBasisNV.cpp
	$(CXX) -c $(CFLAGS) $(CPPFLAGS) $< -o $@
$(OBJDIR)/S4k/fmm_PolBasisVL.o: S4/fmm/fmm_PolBasisVL.cpp
	$(CXX) -c $(CFLAGS) $(CPPFLAGS) $< -o $@
$(OBJDIR)/S4k/fmm_PolBasisJones.o: S4/fmm/fmm_PolBasisJones.cpp
	$(CXX) -c $(CFLAGS) $(CPPFLAGS) $< -o $@
$(OBJDIR)/S4k/fmm_experimental.o: S4/fmm/fmm_experimental.cpp
	$(CXX) -c $(CFLAGS) $(CPPFLAGS) $< -o $@
$(OBJDIR)/S4k/fft_iface.o: S4/fmm/fft_iface.cpp
	$(CXX) -c $(CFLAGS) $(CPPFLAGS) $< -o $@
$(OBJDIR)/S4k/pattern.o: S4/pattern/pattern.c
	$(CC) -c $(CFLAGS) $(CPPFLAGS) $< -o $@
$(OBJDIR)/S4k/intersection.o: S4/pattern/intersection.c
	$(CC) -c $(CFLAGS) $(CPPFLAGS) $< -o $@
$(OBJDIR)/S4k/predicates.o: S4/pattern/predicates.c
	$(CC) -c $(CFLAGS) $(CPPFLAGS) $< -o $@
$(OBJDIR)/S4k/numalloc.o: S4/numalloc.c
	$(CC) -c $(CFLAGS) $(CPPFLAGS) $< -o $@
$(OBJDIR)/S4k/gsel.o: S4/gsel.c
	$(CC) -c $(CFLAGS) $(CPPFLAGS) $< -o $@
$(OBJDIR)/S4k/sort.o: S4/sort.c
	$(CC) -c $(CFLAGS) $(CPPFLAGS) $< -o $@
$(OBJDIR)/S4k/kiss_fft.o: S4/kiss_fft/kiss_fft.c
	$(CC) -c $(CFLAGS) $(CPPFLAGS) $< -o $@
$(OBJDIR)/S4k/kiss_fftnd.o: S4/kiss_fft/tools/kiss_fftnd.c
	$(CC) -c $(CFLAGS) $(CPPFLAGS) $< -o $@
$(OBJDIR)/S4k/SpectrumSampler.o: S4/SpectrumSampler.c
	$(CC) -c $(CFLAGS) $(CPPFLAGS) $< -o $@
$(OBJDIR)/S4k/cubature.o: S4/cubature.c
	$(CC) -c $(CFLAGS) $(CPPFLAGS) $< -o $@
$(OBJDIR)/S4k/Interpolator.o: S4/Interpolator.c
	$(CC) -c $(CFLAGS) $(CPPFLAGS) $< -o $@
$(OBJDIR)/S4k/convert.o: S4/convert.c
	$(CC) -c $(CFLAGS) $(CPPFLAGS) $< -o $@
$(OBJDIR)/S4k/Eigensystems.o: S4/RNP/Eigensystems.cpp
	$(CXX) -c $(CFLAGS) $(CPPFLAGS) $< -o $@

	


$(OBJDIR)/S4r/Material.o: S4r/Material.cpp S4r/Material.hpp S4r/Types.hpp
	$(CXX) -c $(CFLAGS) $(CPPFLAGS) -I. $< -o $@
$(OBJDIR)/S4r/LatticeGridRect.o: S4r/LatticeGridRect.cpp S4r/PeriodicMesh.hpp S4r/Types.hpp
	$(CXX) -c $(CFLAGS) $(CPPFLAGS) -I. $< -o $@
$(OBJDIR)/S4r/LatticeGridArb.o: S4r/LatticeGridArb.cpp S4r/PeriodicMesh.hpp S4r/Types.hpp
	$(CXX) -c $(CFLAGS) $(CPPFLAGS) -I. $< -o $@
$(OBJDIR)/S4r/POFF2Mesh.o: S4r/POFF2Mesh.cpp S4r/PeriodicMesh.hpp S4r/Types.hpp
	$(CXX) -c $(CFLAGS) $(CPPFLAGS) -I. $< -o $@
$(OBJDIR)/S4r/PeriodicMesh.o: S4r/PeriodicMesh.cpp S4r/PeriodicMesh.hpp S4r/Types.hpp
	$(CXX) -c $(CFLAGS) $(CPPFLAGS) -I. $< -o $@
$(OBJDIR)/S4r/Shape.o: S4r/Shape.cpp S4r/Shape.hpp S4r/Types.hpp
	$(CXX) -c $(CFLAGS) $(CPPFLAGS) -I. $< -o $@
$(OBJDIR)/S4r/Simulation.o: S4r/Simulation.cpp S4r/Simulation.hpp S4r/StarProduct.hpp S4r/Types.hpp
	$(CXX) -c $(CFLAGS) $(CPPFLAGS) -I. $< -o $@
$(OBJDIR)/S4r/Layer.o: S4r/Layer.cpp S4r/Layer.hpp S4r/Types.hpp
	$(CXX) -c $(CFLAGS) $(CPPFLAGS) -I. $< -o $@
$(OBJDIR)/S4r/Pseudoinverse.o: S4r/Pseudoinverse.cpp S4r/Pseudoinverse.hpp S4r/Types.hpp
	$(CXX) -c $(CFLAGS) $(CPPFLAGS) -I. $< -o $@
$(OBJDIR)/S4r/Eigensystems.o: S4r/Eigensystems.cpp S4r/Eigensystems.hpp S4r/Types.hpp
	$(CXX) -c $(CFLAGS) $(CPPFLAGS) -I. $< -o $@
$(OBJDIR)/S4r/IRA.o: S4r/IRA.cpp S4r/IRA.hpp S4r/Types.hpp
	$(CXX) -c $(CFLAGS) $(CPPFLAGS) -I. $< -o $@
$(OBJDIR)/S4r/intersection.o: S4r/intersection.c S4r/intersection.h
	$(CC) -c -O3 $< -o $@
$(OBJDIR)/S4r/periodic_off2.o: S4r/periodic_off2.c S4r/periodic_off2.h 
	$(CC) -c $(CFLAGS) $(CPPFLAGS) $< -o $@
$(OBJDIR)/S4r/predicates.o: S4r/predicates.c
	$(CC) -c -O3 $< -o $@
	
#### Lua Frontend

$(OBJDIR)/S4k/main_lua.o: S4/main_lua.c objdir
	$(CC) -c $(CFLAGS) $(CPPFLAGS) $(LUA_INC) $< -o $@
S4lua: $(OBJDIR)/S4k/main_lua.o $(S4_LIBNAME) sampler
	$(CXX) $(CFLAGS) $(CPPFLAGS) $< -o $(S4_BINNAME) $(S4_LIBNAME) $(LIBS) $(LUA_LIB)

$(OBJDIR)/S4r/main_lua.o: S4r/main_lua.c
	$(CC) -c $(CFLAGS) $(CPPFLAGS) $(LUA_INC) $< -o $@
$(OBJDIR)/S4r/lua_named_arg.o: S4r/lua_named_arg.c
	$(CC) -c $(CFLAGS) $(CPPFLAGS) $(LUA_INC) $< -o $@
$(OBJDIR)/S4r/S4r.o: S4r/S4r.cpp
	$(CXX) -c $(CFLAGS) $(CPPFLAGS) $(LUA_INC) $< -o $@
S4rlua: objdir $(OBJDIR)/S4r/main_lua.o $(OBJDIR)/S4r/lua_named_arg.o $(OBJDIR)/S4r/S4r.o $(S4r_LIBNAME)
	$(CXX) $(CFLAGS) $(CPPFLAGS) $(OBJDIR)/S4r/main_lua.o $(OBJDIR)/S4r/lua_named_arg.o $(OBJDIR)/S4r/S4r.o -o $@ $(S4r_LIBNAME) $(LIBS) $(LUA_LIB)

sampler: FunctionSampler1D.so FunctionSampler2D.so
FunctionSampler1D.so: modules/function_sampler_1d.c modules/function_sampler_1d.h modules/lua_function_sampler_1d.c
	gcc -c $(OPTFLAGS) -fpic -Wall -I. modules/function_sampler_1d.c -o $(OBJDIR)/modules/function_sampler_1d.o
	gcc $(OPTFLAGS) -shared -fpic -Wall $(LUA_INC) -o $(OBJDIR)/FunctionSampler1D.so $(OBJDIR)/modules/function_sampler_1d.o modules/lua_function_sampler_1d.c $(LUA_LIB)
FunctionSampler2D.so: modules/function_sampler_2d.c modules/function_sampler_2d.h modules/lua_function_sampler_2d.c
	gcc -c $(OPTFLAGS) -fpic -Wall -I. modules/function_sampler_2d.c -o $(OBJDIR)/modules/function_sampler_2d.o
	gcc -c -O2 -fpic -Wall -I. modules/predicates.c -o $(OBJDIR)/modules/mod_predicates.o
	gcc $(OPTFLAGS) -shared -fpic -Wall $(LUA_INC) -o $(OBJDIR)/FunctionSampler2D.so $(OBJDIR)/modules/function_sampler_2d.o $(OBJDIR)/modules/mod_predicates.o modules/lua_function_sampler_2d.c $(LUA_LIB)




#### Python extension

S4_pyext: objdir $(S4_LIBNAME)
	sh gensetup.py.sh $(OBJDIR) $(S4_LIBNAME) "$(LIBS)"
	pip install --upgrade ./

clean:
	rm -rf $(OBJDIR)<|MERGE_RESOLUTION|>--- conflicted
+++ resolved
@@ -61,13 +61,9 @@
 #MPI_LIB = -L/usr/lib64/openmpi/lib/libmpi.so
 
 # Enable S4_TRACE debugging
-<<<<<<< HEAD
-S4_DEBUG = 1
-=======
 # values of 1, 2, 3 enable debugging, with verbosity increasing at 
 # value increases. 0 to disable
 S4_DEBUG = 0
->>>>>>> fb6c240d
 
 # Specify custom compilers if needed
 CXX = g++
@@ -112,12 +108,6 @@
 CPPFLAGS += -DHAVE_BLAS
 endif
 
-<<<<<<< HEAD
-ifdef S4_DEBUG
-CPPFLAGS += -DENABLE_S4_TRACE
-endif
-=======
->>>>>>> fb6c240d
 
 ifdef LAPACK_LIB
 CPPFLAGS += -DHAVE_LAPACK
